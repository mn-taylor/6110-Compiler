--- conflicted
+++ resolved
@@ -116,11 +116,7 @@
         last = end;
     }
 
-<<<<<<< HEAD
     return (st.all_blocks, st.all_fields);
-=======
-    (fst, last)
->>>>>>> f775b9cc
 }
 
 fn lin_branch(
@@ -241,16 +237,11 @@
                 }],
                 jump_loc: Jump::Nowhere,
             });
-<<<<<<< HEAD
-            return (t, end, end);
+            (t, end, end)
         }
         ir::Expr::Loc(loc) => {
             return lin_location(&loc.val, st, scope);
-=======
-            (t, end, end)
->>>>>>> f775b9cc
-        }
-        ir::Expr::Loc(loc) => lin_location(loc.val.clone(), st, scope),
+        }
         ir::Expr::Call(id, args) => {
             let func_name = id.val.name.clone();
 
@@ -659,19 +650,7 @@
         Location::Var(name) => match scope.lookup(&name) {
             Some((Type::Prim(_), id)) => {
                 let blk = new_noop(st);
-<<<<<<< HEAD
                 (*id, blk, blk)
-=======
-                (
-                    Var::Scalar {
-                        id: *id,
-                        name: name.name,
-                        typ: typ.clone(),
-                    },
-                    blk,
-                    blk,
-                )
->>>>>>> f775b9cc
             }
             Some(_) => panic!("location should have primitive type"),
             None => panic!("location not found"),
@@ -679,7 +658,6 @@
         Location::ArrayIndex(name, idx) => match scope.lookup(&name) {
             Some((Type::Arr(typ, _), id)) => {
                 let (idx_val, tstart, tend) = lin_expr(&idx.val, st, scope);
-<<<<<<< HEAD
 
                 let dest = gen_temp(typ.clone(), st);
                 let instr = Instruction::ArrayAccess {
@@ -697,18 +675,6 @@
                 st.get_block(tend).jump_loc = Jump::Uncond(block);
 
                 (dest, tstart, block)
-=======
-                (
-                    Var::ArrIdx {
-                        id: *id,
-                        name: name.name,
-                        idx: idx_val.get_id(),
-                        typ: typ.clone(),
-                    },
-                    tstart,
-                    tend,
-                )
->>>>>>> f775b9cc
             }
             Some(_) => panic!("array should be an array"),
             None => panic!("array name not found"),
@@ -790,7 +756,6 @@
 fn fields_scope<'a, 'b>(
     fields: &'a Vec<Field>,
     st: &'b mut State,
-<<<<<<< HEAD
 ) -> impl Iterator<Item = (&'a String, (Type, VarLabel))> + use<'a, 'b> {
     fields.into_iter().map(|f| match f {
         Field::Scalar(t, id) => (
@@ -800,11 +765,6 @@
                 gen_var(CfgType::Scalar(t.clone()), id.val.name.clone(), st),
             ),
         ),
-=======
-) -> impl Iterator<Item = (&'a String, (Type, u32))> + use<'a, 'b> {
-    fields.iter().map(|f| match f {
-        Field::Scalar(t, id) => (&id.val.name, (Type::Prim(t.clone()), gen_name(st))),
->>>>>>> f775b9cc
         Field::Array(t, id, len) => (
             &id.val.name,
             (
